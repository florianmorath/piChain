from unittest import TestCase
from piChain.PaxosLogic import Blocktree, GENESIS
from piChain.messages import Block

import plyvel
import logging
import os
import shutil
logging.disable(logging.CRITICAL)


class TestBlocktree(TestCase):

    def setUp(self):
        # delete level db on disk if exists
<<<<<<< HEAD
        base_path = os.path.expanduser('~/.pichain/')
=======
        base_path = os.path.expanduser('~/.pichain')
>>>>>>> 5aa9f817
        if os.path.exists(base_path):
            try:
                shutil.rmtree(base_path)
            except Exception as e:
                print(e)
                raise

        self.bt = Blocktree(0)

    def tearDown(self):
        if self.bt.db.closed:
            base_path = os.path.expanduser('~/.pichain')
            path = base_path + '/node_0'
            self.bt.db = plyvel.DB(path, create_if_missing=True)

        # delete level db on disk
        base_path = os.path.expanduser('~/.pichain')
        if os.path.exists(base_path):
            try:
                shutil.rmtree(base_path)
            except Exception as e:
                print(e)
                raise

    def test_write(self):

        b1 = Block(1, GENESIS.block_id, ['a'], 1)
        b2 = Block(2, GENESIS.block_id, ['a'], 2)
        b3 = Block(3, b2.block_id, ['a'], 3)
        b4 = Block(4, b3.block_id, ['a'], 4)
        b5 = Block(5, b2.block_id, ['a'], 5)

        self.bt.add_block(b1)
        self.bt.add_block(b2)
        self.bt.add_block(b3)
        self.bt.add_block(b4)
        self.bt.add_block(b5)

        assert self.bt.db.get(str(b1.block_id).encode()) == b1.serialize()
        assert self.bt.db.get(str(b2.block_id).encode()) == b2.serialize()
        assert self.bt.db.get(str(b3.block_id).encode()) == b3.serialize()
        assert self.bt.db.get(str(b4.block_id).encode()) == b4.serialize()
        assert self.bt.db.get(str(b5.block_id).encode()) == b5.serialize()

    def test_read(self):
        b1 = Block(1, GENESIS.block_id, ['a'], 1)
        b2 = Block(2, GENESIS.block_id, ['a'], 2)
        b3 = Block(3, b2.block_id, ['a'], 3)
        b4 = Block(4, b3.block_id, ['a'], 4)
        b5 = Block(5, b2.block_id, ['a'], 5)

        self.bt.add_block(b1)
        self.bt.add_block(b2)
        self.bt.add_block(b3)
        self.bt.add_block(b4)
        self.bt.add_block(b5)

        self.bt.db.close()

        # create another BLocktree wich should load the blocks stored by self.bt
        bt2 = Blocktree(0)

        assert bt2.db.get(str(b1.block_id).encode()) == b1.serialize()
        assert bt2.db.get(str(b2.block_id).encode()) == b2.serialize()
        assert bt2.db.get(str(b3.block_id).encode()) == b3.serialize()
        assert bt2.db.get(str(b4.block_id).encode()) == b4.serialize()
        assert bt2.db.get(str(b5.block_id).encode()) == b5.serialize()

        bt2.db.close()<|MERGE_RESOLUTION|>--- conflicted
+++ resolved
@@ -13,11 +13,7 @@
 
     def setUp(self):
         # delete level db on disk if exists
-<<<<<<< HEAD
-        base_path = os.path.expanduser('~/.pichain/')
-=======
         base_path = os.path.expanduser('~/.pichain')
->>>>>>> 5aa9f817
         if os.path.exists(base_path):
             try:
                 shutil.rmtree(base_path)
